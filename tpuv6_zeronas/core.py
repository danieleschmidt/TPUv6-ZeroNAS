--- conflicted
+++ resolved
@@ -1,3 +1,4 @@
+```python
 """Core ZeroNAS search functionality for TPUv6 optimization."""
 
 import logging
@@ -61,7 +62,6 @@
         self.best_metrics: Optional[PerformanceMetrics] = None
         self.search_history: List[Tuple[Architecture, PerformanceMetrics]] = []
         
-<<<<<<< HEAD
         # Initialize monitoring and profiling
         self.monitor = SearchMonitor()
         self.profiler = get_profiler()
@@ -90,6 +90,9 @@
         """Validate searcher initialization parameters."""
         try:
             # Validate search config
+            if not self._validate_search_setup():
+                raise ValueError("Search setup validation failed")
+            
             config_validation = validate_input(self.config, 'search_config')
             if not config_validation['is_valid']:
                 raise ValueError(f"Invalid search config: {config_validation['errors']}")
@@ -101,6 +104,38 @@
         except Exception as e:
             self.logger.error(f"Initialization validation failed: {e}")
             raise
+    
+    def _validate_search_setup(self) -> bool:
+        """Validate search configuration and dependencies."""
+        try:
+            if self.config.max_iterations <= 0:
+                self.logger.error("max_iterations must be positive")
+                return False
+            
+            if self.config.population_size <= 0:
+                self.logger.error("population_size must be positive")
+                return False
+            
+            if not (0.0 < self.config.mutation_rate < 1.0):
+                self.logger.error("mutation_rate must be between 0 and 1")
+                return False
+            
+            if not (0.0 < self.config.crossover_rate < 1.0):
+                self.logger.error("crossover_rate must be between 0 and 1")
+                return False
+            
+            test_arch = self.architecture_space.sample_random()
+            test_metrics = self.predictor.predict(test_arch)
+            
+            if not isinstance(test_metrics, PerformanceMetrics):
+                self.logger.error("Predictor does not return valid PerformanceMetrics")
+                return False
+            
+            return True
+            
+        except Exception as e:
+            self.logger.error(f"Search setup validation failed: {e}")
+            return False
         
     def search(self) -> Tuple[Architecture, PerformanceMetrics]:
         """Run neural architecture search to find optimal TPUv6 architecture."""
@@ -108,9 +143,13 @@
             self.monitor.log_search_start(self.config)
             self.logger.info("Starting TPUv6-ZeroNAS search...")
             self.logger.info(f"Target: {self.config.target_tops_w} TOPS/W")
+            self.logger.info(f"Max iterations: {self.config.max_iterations}")
+            self.logger.info(f"Population size: {self.config.population_size}")
             
             start_time = time.time()
             population = self._initialize_population()
+            consecutive_failures = 0
+            max_consecutive_failures = 5
             
             for iteration in range(self.config.max_iterations):
                 # Check system health
@@ -119,80 +158,16 @@
                 
                 self.logger.info(f"Iteration {iteration + 1}/{self.config.max_iterations}")
                 
-                iteration_start = time.time()
-                # Use optimized evaluation if available
-                if self.config.enable_parallel and self.parallel_evaluator:
-                    evaluated_pop = self.performance_optimizer.optimize_population_evaluation(
-                        population, self.parallel_evaluator
-                    )
-                else:
-                    evaluated_pop = self._evaluate_population_safe(population)
-                
-                self._update_best(evaluated_pop)
-                
-                # Log iteration progress
-                self.monitor.log_iteration(
-                    iteration + 1, 
-                    len(population), 
-                    self.best_metrics,
-                    [metrics for _, metrics in evaluated_pop]
-                )
-                
-                self.profiler.record_time('iteration', time.time() - iteration_start)
-                
-                if self._should_early_stop():
-                    self.logger.info(f"Early stopping at iteration {iteration + 1}")
-                    break
-                    
-                population = self._evolve_population(evaluated_pop)
-            
-            total_time = time.time() - start_time
-            self.profiler.record_time('total_search', total_time)
-            
-            if self.best_architecture is None:
-                # Fallback: return the best from the final population
-                final_pop = self._initialize_population()
-                evaluated = self._evaluate_population_safe(final_pop)
-                if evaluated:
-                    best_pair = max(evaluated, key=lambda x: self._compute_score(x[1]))
-                    self.best_architecture, self.best_metrics = best_pair
-            
-            self.logger.info("Search completed!")
-            self.logger.info(f"Best architecture: {self.best_architecture}")
-            self.logger.info(f"Best metrics: {self.best_metrics}")
-            
-            # Final validation of result
-            if self.best_architecture and self.best_metrics:
-                self._validate_final_result(self.best_architecture, self.best_metrics)
-                self.monitor.log_search_end(self.best_architecture, self.best_metrics)
-            
-            return self.best_architecture, self.best_metrics
-            
-        except Exception as e:
-            self.monitor.log_error(e, {'iteration': iteration if 'iteration' in locals() else 0})
-            self.logger.error(f"Search failed: {e}", exc_info=True)
-            raise
-=======
-    def search(self) -> Tuple[Architecture, PerformanceMetrics]:
-        """Run neural architecture search to find optimal TPUv6 architecture."""
-        if not self._validate_search_setup():
-            raise ValueError("Search setup validation failed")
-            
-        self.logger.info("Starting TPUv6-ZeroNAS search...")
-        self.logger.info(f"Target: {self.config.target_tops_w} TOPS/W")
-        self.logger.info(f"Max iterations: {self.config.max_iterations}")
-        self.logger.info(f"Population size: {self.config.population_size}")
-        
-        try:
-            population = self._initialize_population()
-            consecutive_failures = 0
-            max_consecutive_failures = 5
-            
-            for iteration in range(self.config.max_iterations):
-                self.logger.info(f"Iteration {iteration + 1}/{self.config.max_iterations}")
-                
                 try:
-                    evaluated_pop = self._evaluate_population(population)
+                    iteration_start = time.time()
+                    
+                    # Use optimized evaluation if available
+                    if self.config.enable_parallel and self.parallel_evaluator:
+                        evaluated_pop = self.performance_optimizer.optimize_population_evaluation(
+                            population, self.parallel_evaluator
+                        )
+                    else:
+                        evaluated_pop = self._evaluate_population_safe(population)
                     
                     if not evaluated_pop:
                         consecutive_failures += 1
@@ -208,10 +183,20 @@
                     consecutive_failures = 0
                     self._update_best(evaluated_pop)
                     
+                    # Log iteration progress
+                    self.monitor.log_iteration(
+                        iteration + 1, 
+                        len(population), 
+                        self.best_metrics,
+                        [metrics for _, metrics in evaluated_pop]
+                    )
+                    
+                    self.profiler.record_time('iteration', time.time() - iteration_start)
+                    
                     if self._should_early_stop():
                         self.logger.info(f"Early stopping at iteration {iteration + 1}")
                         break
-                    
+                        
                     population = self._evolve_population(evaluated_pop)
                     
                 except Exception as e:
@@ -224,52 +209,37 @@
                     
                     continue
             
+            total_time = time.time() - start_time
+            self.profiler.record_time('total_search', total_time)
+            
             if self.best_architecture is None or self.best_metrics is None:
-                raise RuntimeError("Search failed to find any valid architecture")
+                # Fallback: try one more time with a fresh population
+                self.logger.warning("No best architecture found, attempting fallback")
+                final_pop = self._initialize_population()
+                evaluated = self._evaluate_population_safe(final_pop)
+                if evaluated:
+                    best_pair = max(evaluated, key=lambda x: self._compute_score(x[1]))
+                    self.best_architecture, self.best_metrics = best_pair
+                else:
+                    raise RuntimeError("Search failed to find any valid architecture")
             
             self.logger.info("Search completed successfully!")
             self.logger.info(f"Best architecture: {self.best_architecture.name}")
             self.logger.info(f"Best metrics: {self.best_metrics}")
             self.logger.info(f"Total evaluations: {len(self.search_history)}")
             
+            # Final validation of result
+            if self.best_architecture and self.best_metrics:
+                self._validate_final_result(self.best_architecture, self.best_metrics)
+                self.monitor.log_search_end(self.best_architecture, self.best_metrics)
+            
             return self.best_architecture, self.best_metrics
             
         except Exception as e:
+            self.monitor.log_error(e, {'iteration': iteration if 'iteration' in locals() else 0})
             self.logger.error(f"Search failed with exception: {e}")
             self.logger.error(f"Traceback: {traceback.format_exc()}")
             raise
-    
-    def _validate_search_setup(self) -> bool:
-        """Validate search configuration and dependencies."""
-        try:
-            if self.config.max_iterations <= 0:
-                self.logger.error("max_iterations must be positive")
-                return False
-            
-            if self.config.population_size <= 0:
-                self.logger.error("population_size must be positive")
-                return False
-            
-            if not (0.0 < self.config.mutation_rate < 1.0):
-                self.logger.error("mutation_rate must be between 0 and 1")
-                return False
-            
-            if not (0.0 < self.config.crossover_rate < 1.0):
-                self.logger.error("crossover_rate must be between 0 and 1")
-                return False
-            
-            test_arch = self.architecture_space.sample_random()
-            test_metrics = self.predictor.predict(test_arch)
-            
-            if not isinstance(test_metrics, PerformanceMetrics):
-                self.logger.error("Predictor does not return valid PerformanceMetrics")
-                return False
-            
-            return True
-            
-        except Exception as e:
-            self.logger.error(f"Search setup validation failed: {e}")
-            return False
     
     def _validate_architecture(self, arch: Architecture) -> bool:
         """Validate architecture before evaluation."""
@@ -315,7 +285,6 @@
         except Exception as e:
             self.logger.debug(f"Metrics validation failed: {e}")
             return False
->>>>>>> a3f49db5
     
     def _initialize_population(self) -> List[Architecture]:
         """Initialize random population of architectures."""
@@ -376,6 +345,53 @@
         
         if failed_evaluations > 0:
             self.logger.info(f"Failed to evaluate {failed_evaluations}/{len(population)} architectures")
+        
+        return evaluated
+    
+    def _evaluate_population_safe(
+        self, 
+        population: List[Architecture]
+    ) -> List[Tuple[Architecture, PerformanceMetrics]]:
+        """Safely evaluate population with validation."""
+        evaluated = []
+        
+        for arch in population:
+            try:
+                # Validate architecture before evaluation
+                validation = self.validator.validate_architecture(arch)
+                if not validation['is_valid']:
+                    self.logger.warning(f"Skipping invalid architecture: {validation['errors']}")
+                    continue
+                
+                # Additional validation
+                if not self._validate_architecture(arch):
+                    self.logger.debug(f"Skipping invalid architecture: {arch.name}")
+                    continue
+                
+                # Check resource constraints
+                resource_guard = get_resource_guard()
+                resource_guard.check_architecture_complexity(arch)
+                
+                metrics = self.predictor.predict(arch)
+                
+                # Validate metrics
+                if not self._validate_metrics(metrics):
+                    self.logger.debug(f"Invalid metrics for architecture {arch.name}")
+                    continue
+                
+                metrics_validation = validate_input(metrics, 'metrics')
+                if not metrics_validation['is_valid']:
+                    self.logger.warning(f"Invalid metrics generated: {metrics_validation['errors']}")
+                    continue
+                
+                evaluated.append((arch, metrics))
+                
+            except SecurityError as e:
+                self.logger.error(f"Security violation during evaluation: {e}")
+                continue
+            except Exception as e:
+                self.logger.warning(f"Evaluation failed for architecture: {e}")
+                continue
         
         return evaluated
     
@@ -444,7 +460,6 @@
         new_population = elite.copy()
         
         while len(new_population) < self.config.population_size:
-<<<<<<< HEAD
             parent_pool = evaluated_pop[:elite_size * 2] if evaluated_pop else evaluated_pop
             if len(parent_pool) < 1:
                 # Emergency fallback: generate new random architecture
@@ -452,21 +467,26 @@
             elif len(parent_pool) == 1:
                 # Only one parent available
                 child = parent_pool[0][0]
-            elif np.random.random() < self.config.crossover_rate:
+            elif np and np.random.random() < self.config.crossover_rate:
                 parent1, parent2 = self._select_parents(parent_pool)
-=======
-            crossover_chance = hash(time.time()) % 100 / 100.0
-            if crossover_chance < self.config.crossover_rate:
-                parent1, parent2 = self._select_parents(evaluated_pop[:elite_size * 2])
->>>>>>> a3f49db5
                 child = self._crossover(parent1, parent2)
             else:
-                parent = self._select_parents(parent_pool, n=1)[0]
-                child = parent
-                
-            mutation_chance = hash(time.time() + 1) % 100 / 100.0
-            if mutation_chance < self.config.mutation_rate:
+                # Use hash-based randomness as fallback if numpy not available
+                crossover_chance = hash(time.time()) % 100 / 100.0
+                if crossover_chance < self.config.crossover_rate:
+                    parent1, parent2 = self._select_parents(parent_pool)
+                    child = self._crossover(parent1, parent2)
+                else:
+                    parent = self._select_parents(parent_pool, n=1)[0]
+                    child = parent
+            
+            # Apply mutation
+            if np and np.random.random() < self.config.mutation_rate:
                 child = self._mutate(child)
+            else:
+                mutation_chance = hash(time.time() + 1) % 100 / 100.0
+                if mutation_chance < self.config.mutation_rate:
+                    child = self._mutate(child)
                 
             new_population.append(child)
             
@@ -484,23 +504,26 @@
         parents = []
         for _ in range(n):
             tournament_size = min(3, len(population))
-<<<<<<< HEAD
             if tournament_size == 0:
                 continue
-                
-            tournament = np.random.choice(len(population), tournament_size, replace=False)
-            best_idx = max(tournament, key=lambda i: self._compute_score(population[i][1]))
-=======
-            tournament = [hash(time.time() + i * 37) % len(population) for i in range(tournament_size)]
-            best_idx = tournament[0]
-            best_score = self._compute_score(population[best_idx][1])
-            for idx in tournament[1:]:
-                score = self._compute_score(population[idx][1])
-                if score > best_score:
-                    best_idx = idx
-                    best_score = score
->>>>>>> a3f49db5
+            
+            if np:
+                # Use numpy for better randomness if available
+                tournament = np.random.choice(len(population), tournament_size, replace=False)
+                best_idx = max(tournament, key=lambda i: self._compute_score(population[i][1]))
+            else:
+                # Fallback to hash-based randomness
+                tournament = [hash(time.time() + i * 37) % len(population) for i in range(tournament_size)]
+                best_idx = tournament[0]
+                best_score = self._compute_score(population[best_idx][1])
+                for idx in tournament[1:]:
+                    score = self._compute_score(population[idx][1])
+                    if score > best_score:
+                        best_idx = idx
+                        best_score = score
+            
             parents.append(population[best_idx][0])
+        
         return parents
     
     def _crossover(self, parent1: Architecture, parent2: Architecture) -> Architecture:
@@ -510,44 +533,6 @@
     def _mutate(self, architecture: Architecture) -> Architecture:
         """Mutate architecture."""
         return self.architecture_space.mutate(architecture)
-    
-    def _evaluate_population_safe(
-        self, 
-        population: List[Architecture]
-    ) -> List[Tuple[Architecture, PerformanceMetrics]]:
-        """Safely evaluate population with validation."""
-        evaluated = []
-        
-        for arch in population:
-            try:
-                # Validate architecture before evaluation
-                validation = self.validator.validate_architecture(arch)
-                if not validation['is_valid']:
-                    self.logger.warning(f"Skipping invalid architecture: {validation['errors']}")
-                    continue
-                
-                # Check resource constraints
-                resource_guard = get_resource_guard()
-                resource_guard.check_architecture_complexity(arch)
-                
-                metrics = self.predictor.predict(arch)
-                
-                # Validate metrics
-                metrics_validation = validate_input(metrics, 'metrics')
-                if not metrics_validation['is_valid']:
-                    self.logger.warning(f"Invalid metrics generated: {metrics_validation['errors']}")
-                    continue
-                
-                evaluated.append((arch, metrics))
-                
-            except SecurityError as e:
-                self.logger.error(f"Security violation during evaluation: {e}")
-                continue
-            except Exception as e:
-                self.logger.warning(f"Evaluation failed for architecture: {e}")
-                continue
-        
-        return evaluated
     
     def _validate_final_result(self, architecture: Architecture, metrics: PerformanceMetrics) -> None:
         """Validate final search result."""
@@ -587,4 +572,5 @@
     
     def __del__(self):
         """Cleanup on destruction."""
-        self.cleanup()+        self.cleanup()
+```